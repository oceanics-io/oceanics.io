import React from "react";


// Min required for unique hashing
export interface IInline {
    parenthesis: boolean;
    authors: string[];
    published: number;
    title: string;
}

/**
 Include inline links for references in markdown
 */
<<<<<<< HEAD
export const Inline = ({published, authors, title, parenthesis=false}: IInline) => {
=======
export const Inline = () => {
>>>>>>> bf4e0e26
    // const doc = new Document({metadata: {
    //     published: (new Date(published, 0, 1)).toISOString(),
    //     authors,
    //     labels: [],
    //     title,
    //     description: "",
    //     publication: "",
    //     volume: "",
    //     pages: []
    // }});
    const doc = {hash: "", inline: () => ""}
<<<<<<< HEAD
    return <a href={`#${doc.hash}`}>{doc.inline(parenthesis)}</a>;
=======
    return <a href={`#${doc.hash}`}>{doc.inline()}</a>;
>>>>>>> bf4e0e26
};

export default Inline<|MERGE_RESOLUTION|>--- conflicted
+++ resolved
@@ -12,11 +12,7 @@
 /**
  Include inline links for references in markdown
  */
-<<<<<<< HEAD
-export const Inline = ({published, authors, title, parenthesis=false}: IInline) => {
-=======
 export const Inline = () => {
->>>>>>> bf4e0e26
     // const doc = new Document({metadata: {
     //     published: (new Date(published, 0, 1)).toISOString(),
     //     authors,
@@ -28,11 +24,7 @@
     //     pages: []
     // }});
     const doc = {hash: "", inline: () => ""}
-<<<<<<< HEAD
-    return <a href={`#${doc.hash}`}>{doc.inline(parenthesis)}</a>;
-=======
     return <a href={`#${doc.hash}`}>{doc.inline()}</a>;
->>>>>>> bf4e0e26
 };
 
 export default Inline