## API targets

# Build WASM for NodeJS
API = oceanics-io-api
API_RUST = $(API)-rust
API_WASM = $(API)-wasm
API_OUT = $(API)/build
$(API_WASM): $(API_RUST)/src/* $(API_RUST)/src/**/* $(API_RUST)/src/**/**/* $(API_RUST)/Cargo*
	wasm-pack build $(API_RUST) \
		--out-dir ../$@ \
		--target nodejs \
		--out-name index
	touch -m $@

# Convert from YAML to JSON for bundling with API
SHARED = src/shared
SPEC_FILE = ./bathysphere.yaml
API_JSON = $(API)/$(SHARED)/bathysphere.json
$(API_JSON): $(SPEC_FILE) node_modules
	yarn run js-yaml $< > $@

# Create examples with static UUID values for deterministic testing
<<<<<<< HEAD
TEST_CACHE = $(API)/src/shared/nodes.json
=======
TEST_CACHE = $(API)/test/nodes.json
>>>>>>> 8ed06f4a
CACHE_SCRIPT = test-cache.js
$(TEST_CACHE): $(API_JSON) $(CACHE_SCRIPT)
	yarn exec node $(CACHE_SCRIPT) $< $@

# Compile API
api: node_modules $(API_JSON) $(API)/src/**/* $(API)/src/* $(API)/tsconfig.json
	yarn eslint "$(API)/src/**/*.{js,ts}"
	yarn workspace $(API) run tsc 

# Non-file targets
.PHONY: api-cleanup api-test-auth api-test-collection- api-test-idempotent api-dev api-test api-test-middleware api-test-rust

api-test-rust:
	cargo test --manifest-path oceanics-io-api-rust/Cargo.toml

# Test just the WASM middleware
api-test-middleware: $(API_WASM)
	yarn workspace oceanics-io-api jest -t "wasm" --verbose

# Test just Auth API to setup service account.
api-test-auth: $(TEST_CACHE)
	yarn workspace oceanics-io-api jest -t "auth handlers" --verbose

# This test set populates the test database, must be called after `test-auth`.
api-test-collection: $(TEST_CACHE)
	yarn workspace oceanics-io-api jest -t "collection handlers"

# Once database and cache are setup
api-test-idempotent: $(TEST_CACHE)
	yarn workspace oceanics-io-api jest -t "idempotent"

api-test-content: $(TEST_CACHE)
	yarn workspace oceanics-io-api jest -t "creates Memos a-small-place"

# Serve functions locally
api-dev: api
<<<<<<< HEAD
	yarn netlify dev
=======
	yarn netlify dev --filter oceanics-io-api --no-open
>>>>>>> 8ed06f4a

# Run jest incrementally, because order matters
api-test: $(TEST_CACHE) api-test-middleware api-test-auth api-test-collection api-test-idempotent api-test-content

api-cleanup:
	rm -rf $(API_WASM)

## WWW targets

# Build WASM for web bunder (default --target)
WWW = oceanics-io-www
WWW_RUST = $(WWW)-rust
WWW_WASM = $(WWW)-wasm
WWW_OUT = $(WWW)/build
$(WWW_WASM): $(WWW_RUST)/src/**/* $(WWW_RUST)/Cargo*
	wasm-pack build $(WWW_RUST) \
		--out-dir ../$@ \
		--out-name index
	touch -m $@

# Build OpenAPI docs page from specification
DOCS_PAGE = $(WWW)/public/bathysphere.html
$(DOCS_PAGE): $(SPEC_FILE) node_modules
	yarn run redocly build-docs $< --output $@

# Build WWW storybook pages
STORYBOOK = public/dev/storybook
$(WWW)/$(STORYBOOK): $(WWW)/src/**/* $(WWW)/.storybook/*
	yarn workspace oceanics-io-www build-storybook --output-dir $(STORYBOOK)  --webpack-stats-json
	touch -m $@

# Compile WWW
<<<<<<< HEAD
=======
OUT_DIR = build
>>>>>>> 8ed06f4a
$(WWW)/$(OUT_DIR): node_modules $(WWW)/**/*
	yarn eslint "$(WWW)/src/**/*.{js,ts,json,tsx,jsx}"
	yarn workspace $(WWW) run next build
	yarn workspace $(WWW) run next export -o $(OUT_DIR)
	touch -m $@

# PHONY for convenience
.PHONY: www www-cleanup
www: $(WWW)/$(OUT_DIR)
www-cleanup:
	rm -rf $(WWW_WASM)
	rm -rf $(WWW)/.next
	rm -rf $(WWW)/$(OUT_DIR)
	rm -rf $(WWW)/$(STORYBOOK)

NATIVE = oceanics-io-native
$(NATIVE)/web-build:
	yarn workspace $(NATIVE) expo --non-interactive build:web

expo:
	yarn workspace $(NATIVE) expo start


# Local dependencies need to be built before we can install
# touching the directory updates timestamp for make
node_modules: $(API_WASM) $(WWW_WASM) package.json **/package.json yarn.lock
	yarn install
	touch -m $@

# Build everything
.: www

# Serve the storybook docs in dev mode for manual testing
start-storybook:
	yarn workspace oceanics-io-www start-storybook --port ${STORYBOOK_PORT}


# Run the dev server for only API
dev: .
	yarn netlify dev --no-open --filter=oceanics-io-api

lint:
	yarn eslint "**/*.{js,ts,json,tsx,jsx}"
netlify: .
	yarn netlify init --filter oceanics-io-www
	yarn netlify build --filter oceanics-io-www

deploy: netlify
	yarn netlify deploy --prod --filter oceanics-io-www	
# Remove build artifacts
clean: api-cleanup www-cleanup
	rm -rf node_modules/

# Non-file targets (aka commands)
.PHONY: clean start-storybook dev

# Cleanup targets on error
.DELETE_ON_ERROR:<|MERGE_RESOLUTION|>--- conflicted
+++ resolved
@@ -20,11 +20,7 @@
 	yarn run js-yaml $< > $@
 
 # Create examples with static UUID values for deterministic testing
-<<<<<<< HEAD
-TEST_CACHE = $(API)/src/shared/nodes.json
-=======
 TEST_CACHE = $(API)/test/nodes.json
->>>>>>> 8ed06f4a
 CACHE_SCRIPT = test-cache.js
 $(TEST_CACHE): $(API_JSON) $(CACHE_SCRIPT)
 	yarn exec node $(CACHE_SCRIPT) $< $@
@@ -61,11 +57,7 @@
 
 # Serve functions locally
 api-dev: api
-<<<<<<< HEAD
-	yarn netlify dev
-=======
 	yarn netlify dev --filter oceanics-io-api --no-open
->>>>>>> 8ed06f4a
 
 # Run jest incrementally, because order matters
 api-test: $(TEST_CACHE) api-test-middleware api-test-auth api-test-collection api-test-idempotent api-test-content
@@ -98,10 +90,7 @@
 	touch -m $@
 
 # Compile WWW
-<<<<<<< HEAD
-=======
 OUT_DIR = build
->>>>>>> 8ed06f4a
 $(WWW)/$(OUT_DIR): node_modules $(WWW)/**/*
 	yarn eslint "$(WWW)/src/**/*.{js,ts,json,tsx,jsx}"
 	yarn workspace $(WWW) run next build
