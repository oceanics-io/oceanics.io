--- conflicted
+++ resolved
@@ -42,22 +42,6 @@
 
 [functions.topology]
   external_node_modules = ["oceanics-io-api-wasm"]
-<<<<<<< HEAD
-
-[functions.content]
-  external_node_modules = ["oceanics-io-api-wasm"]
-
-[[headers]]
-  for = "/*"
-  [headers.values]
-    Access-Control-Allow-Origin = "*"
-    Content-Security-Policy = '''
-        *.oceanics.io,
-        *.googleapis.com,
-        *.github.com,
-        cdn.jsdelivr.net
-    '''
-=======
 
 [[headers]]
   for = "/*"
@@ -71,105 +55,5 @@
   status = 200
   headers = {X-From = "Netlify"}
 
-[[redirects]]
-  from = "/api/:left/:right"
-  to = "/.netlify/functions/topology"
-  status = 200
-  headers = {X-From = "Netlify"}
-
-[[redirects]]
-  from = "/api/Things"
-  to = "/.netlify/functions/collection"
-  status = 200
-  headers = {X-From = "Netlify"}
-
-[[redirects]]
-  from = "/api/Sensors"
-  to = "/.netlify/functions/collection"
-  status = 200
-  headers = {X-From = "Netlify"}
-
-[[redirects]]
-  from = "/api/ObservedProperties"
-  to = "/.netlify/functions/collection"
-  status = 200
-  headers = {X-From = "Netlify"}
-
-[[redirects]]
-  from = "/api/Observations"
-  to = "/.netlify/functions/collection"
-  status = 200
-  headers = {X-From = "Netlify"}
-
-[[redirects]]
-  from = "/api/Locations"
-  to = "/.netlify/functions/collection"
-  status = 200
-  headers = {X-From = "Netlify"}
-
-[[redirects]]
-  from = "/api/HistoricalLocations"
-  to = "/.netlify/functions/collection"
-  status = 200
-  headers = {X-From = "Netlify"}
-
-[[redirects]]
-  from = "/api/FeaturesOfInterest"
-  to = "/.netlify/functions/collection"
-  status = 200
-  headers = {X-From = "Netlify"}
-
-[[redirects]]
-  from = "/api/Actuators"
-  to = "/.netlify/functions/collection"
-  status = 200
-  headers = {X-From = "Netlify"}
-
-[[redirects]]
-  from = "/api/Tasks"
-  to = "/.netlify/functions/collection"
-  status = 200
-  headers = {X-From = "Netlify"}
-
-[[redirects]]
-  from = "/api/TaskingCapabilties"
-  to = "/.netlify/functions/collection"
-  status = 200
-  headers = {X-From = "Netlify"}
-
-[[redirects]]
-  from = "/api/DataStreams"
-  to = "/.netlify/functions/collection"
-  status = 200
-  headers = {X-From = "Netlify"}
-
-[[redirects]]
-  from = "/api/DataStreams*"
-  to = "/.netlify/functions/entity"
-  status = 200
-  headers = {X-From = "Netlify"}
-
-[[redirects]]
-  from = "/api/:left"
-  to = "/.netlify/functions/entity"
-  status = 200
-  headers = {X-From = "Netlify"}
-
-[[redirects]]
-  from = "/api/"
-  to = "/.netlify/functions/index"
-  status = 200
-  headers = {X-From = "Netlify"}
-
-[[redirects]]
-  from = "/functions/:splat"
-  to = "/.netlify/functions/:splat"
-  status = 200
-  headers = {X-From = "Netlify"}
-
-[[redirects]]
-  from = "/dev/storybook:splat"
-  to = "/dev/storybook/:splat"
-  status = 200
-  headers = {X-From = "Netlify"}
->>>>>>> eecac555
+[functions.content]
+  external_node_modules = ["oceanics-io-api-wasm"]
