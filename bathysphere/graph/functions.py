# pylint: disable=invalid-name,line-too-long,bad-continuation,eval-used,unused-import
"""
The functions module of the graph API contains handlers for secure
calls. These are exposed as a Cloud Function calling Connexion/Flask.
"""
from itertools import chain
from os import getenv
from datetime import datetime
from inspect import signature
from uuid import uuid4
from typing import Callable, Any
from passlib.apps import custom_app_context
from flask import request
from itsdangerous import TimedJSONWebSignatureSerializer as Serializer
from itsdangerous.exc import BadSignature

from bathysphere.datatypes import ResponseJSON
from bathysphere.graph import connect, Driver, executeQuery
from bathysphere.graph.models import (
    Actuators,
    Assets,
    Collections,
    DataStreams,
    FeaturesOfInterest,
    Link,
    Locations,
    Observations,
    ObservedProperties,
    Providers,
    User,
    Sensors,
    Tasks,
    TaskingCapabilities,
    Things,
)

NamedIndex = (Providers, Collections, User)  # core Nodes are treated differently than other entities
DEBUG = True
port = 7687

host = getenv("NEO4J_HOSTNAME")
if not host:
    raise EnvironmentError("NEO4J_HOSTNAME must be declared in run time environment for Docker networking to work.")

accessKey = getenv("NEO4J_ACCESS_KEY")
if not accessKey:
    raise EnvironmentError("NEO4J_ACCESS_KEY must be declared in run time environment if not using a secrets service.")


api_port = 5000
default_service = host + (f":{api_port}" if api_port else "")


def context(fcn: Callable) -> Callable:
    """
    Decorator to authenticate and inject user into request.
    Validate/verify JWT token.
    """
    db = connect(host, port, accessKey)
    if db is None:
        return {"message": "no graph backend"}, 500

    def _wrapper(**kwargs: dict) -> Any:
        """
        The produced decorator
        """
        username, password = request.headers.get("authorization", ":").split(":")

        if username and "@" in username:
            accounts = User(name=username).load(db=db)
            if len(accounts) != 1:
                raise ValueError
            user = accounts.pop()

            if not custom_app_context.verify(password, user.credential):
                raise Exception
        else:
            secretKey = request.headers.get("x-api-key", "salt")
            try:
                decoded = Serializer(secretKey).loads(password)
            except BadSignature:
                return {"Error": "Missing authorization and/or x-api-key headers"}, 403
            uuid = decoded["uuid"]
            accounts = User(uuid=uuid).load(db=db)
            if len(accounts) != 1:
                raise ValueError(
                    f"There are {len(accounts)} matching accounts matching UUID {uuid}"
                )
            user = accounts.pop()

        provider = Providers(domain=user.name.split("@").pop()).load(db=db)
        if len(provider) != 1:
            raise ValueError
        arg = "provider"
        if arg in signature(fcn).parameters.keys():
            kwargs[arg] = provider.pop()

<<<<<<< HEAD
        print("kwargs",kwargs)
        return fcn(db=db, user=user, **kwargs)
=======
        try:
            return fcn(db=db, user=user, **kwargs)
        except TypeError as ex:
            return {
                "message": "Bad inputs passed to API function",
                "detail": f"{ex}"
            }, 400
>>>>>>> 5e421543

    def handleUncaughtExceptions(*args, **kwargs):
        """
        Utility function
        """
        try:
            return _wrapper(*args, **kwargs)
        except Exception:  # pylint: disable=broad-except
            return {"message": "Unhandled error"}, 500

    return _wrapper if DEBUG else handleUncaughtExceptions


def register(body: dict) -> ResponseJSON:
    """
    Register a new user account
    """
    # pylint: disable=too-many-return-statements
    db = connect(host, port, accessKey)
    if db is None:
        return {"message": "No graph backend."}, 500

    apiKey = request.headers.get("x-api-key") or body.get("apiKey")
    if not apiKey:
        message = (
            "Registration requires a valid value supplied as the `x-api-key` "
            "or `apiKey` in the request body. This is used to associate your "
            "account with a public or private ingress."
        )
        return {"message": message}, 403

    providers = Providers(apiKey=apiKey).load(db=db)
    if len(providers) != 1:
        return {"message": "Bad API key."}, 403

    entryPoint = providers.pop()
    username = body.get("username")

    if not ("@" in username and "." in username):
        return {"message": "use email"}, 403
    _, domain = username.split("@")

    if User(name=username).load(db=db, result="id"):
        return {"message": "invalid email"}, 403

    if entryPoint.name != "Public" and domain != entryPoint.domain:
        message = (
            "You are attempting to register for a private ingress "
            "without a matching e-mail address. Contact the "
            "administrator of the account for access."
        )
        return {"message": message}, 403

    user = User(
        name=username,
        uuid=uuid4().hex,
        credential=custom_app_context.hash(body.get("password")),
        ip=request.remote_addr,
    ).create(db=db)

    try:
        Link(label="Member", rank=0).join(db=db, nodes=(user, entryPoint))
    except Exception as ex:
        user.delete(db=db)  # make sure not to leave an orphaned User
        raise ex

    return {"message": f"Registered as a member of {entryPoint.name}."}, 200


@context
def manage(db: Driver, user: User, body: dict) -> ResponseJSON:
    """
    Change account settings. You can only delete a user or change the
    alias.
    """
    allowed = {"alias", "delete"}
    if any(k not in allowed for k in body.keys()):
        return "Bad request", 400
    if body.get("delete", False):
        user.delete(db=db)
    else:
        user.mutate(db=db, data=body)  # pylint: disable=no-value-for-parameter
    return None, 204


@context
def token(
    db: Driver, user: User, provider: Providers, secretKey: str = "salt"
) -> ResponseJSON:
    """
    Send a JavaScript Web Token back to authorize future sessions
    """
    _token = (
        Serializer(secret_key=secretKey, expires_in=provider.tokenDuration)
        .dumps({"uuid": user.uuid})
        .decode("ascii")
    )

    return {"token": _token, "duration": provider.tokenDuration,}, 200


@context
def catalog(db: Driver, user: User, **kwargs) -> ResponseJSON:
    """
    Usage 1. Get references to all entity sets, or optionally filter
    """

    query = lambda tx: tx.run(
        f"CALL db.labels()"
    )
    
    records = executeQuery(db, query, read_only=True)
    labels = [r["label"] for r in records]

    def _item(name: str) -> dict:
        """Item formatter"""
        key = f"{name}-{datetime.utcnow().isoformat()}"
        return {key: {"name": name, "url": f"http://{default_service}/api/{name}"}}

    return {"value": list(map(_item, labels))}, 200


@context
def create(
    db: Driver,    
    user: User,    
    entity: str,    
    body: dict,
    provider: Providers,
    service: str = "localhost",
) -> ResponseJSON:
    """
    Attach to db, and find available ID number to register the entity.
    """
    print("entity")
    print(entity)
    print("body")
    print(body)
    # _ = body.pop("entityClass")  # only used for API discriminator
    entity = eval(entity)(**body).create(db=db)
    data = entity.serialize(db, service=service)
    linkPattern = Link(label="Post", props={"confidence": 1.0},)

    linkPattern.join(db=db, nodes=(user, entity))
    linkPattern.join(db=db, nodes=(provider, entity))

    # declaredLinks = map(
    #     lambda k, v: (each.update({"cls": k}) for each in v), body.pop("links", {}).items()
    # )

    return {"message": f"Create {entity}", "value": data}, 200


@context
def mutate(
    body: dict,
    db: Driver,
    provider: Providers,
    entity: str,
    uuid: str,
    user: User
) -> ResponseJSON:
    """
    Give new values for the properties of an existing entity.
    """
    _ = body.pop("entityClass")  # only used for API discriminator
    cls = eval(entity)
    _ = cls.mutate(db=db, data=body, identity=uuid, props={})
    createLinks = chain(
        ({"cls": repr(user), "uuid": user.uuid, "label": "Put"},),
        (
            {"cls": Providers.__name__, "uuid": r[0], "label": "Provider"}
            for r in Link(label="Member").query(
                db=db, nodes=(user, provider), result="b.uuid"
            )
        )
        if entity != Providers.__name__
        else (),
    )

    Link().join(db=db, nodes=(cls(uuid=uuid), createLinks))
    return None, 204


@context
def collection(db: Driver, user: User, entity: str) -> ResponseJSON:
    """
    Usage 2. Get all entities of a single class
    """
    items = tuple(
        item.serialize(db=db, service=default_service)
        for item in (eval(entity).load(db=db, user=user) or ())
    )
    return {"@iot.count": len(items), "value": items}, 200


@context
def metadata(
    db: Driver, user: User, entity: str, uuid: str, service: str, key=None
) -> ResponseJSON:
    """
    Format the entity metadata response.
    """
    value = tuple(
        getattr(item, key) if key else item.serialize(db=db, service=service)
        for item in (eval(entity).load(db=db, user=user, uuid=uuid) or ())
    )
    return {"@iot.count": len(value), "value": value}, 200


@context
def query(
    db: Driver, root: str, rootId: str, entity: str, service: str
) -> ResponseJSON:
    """
    Get the related entities of a certain type.
    """
    items = tuple(
        item.serialize(db=db, service=service)
        for item in Link().query(
            db=db, nodes=({"cls": root, "id": rootId}, {"cls": entity}), result="b"
        )
    )
    return {"@iot.count": len(items), "value": items}, 200


@context
def delete(db: Driver, entity: str, uuid: str) -> ResponseJSON:
    """
    Delete a pattern from the graph
    """
    eval(entity).delete(db, uuid=uuid)
    return None, 204


@context
def join(
    db: Driver, user: User, root: str, rootId: str, entity: str, uuid: str, body: dict
) -> ResponseJSON:
    """
    Create relationships between existing nodes
    """
    Link.join(
        db, (eval(root)(uuid=rootId), eval(entity)(uuid=uuid)), body.get("props", None)
    )
    return None, 204


@context
def drop(
    db: Driver, root: str, rootId: str, entity: str, uuid: str, props: dict
) -> ResponseJSON:
    """
    Break connections between linked nodes.
    """
    Link.drop(db, (eval(root)(uuid=rootId), eval(entity)(uuid=uuid)), props)
    return None, 204<|MERGE_RESOLUTION|>--- conflicted
+++ resolved
@@ -95,10 +95,7 @@
         if arg in signature(fcn).parameters.keys():
             kwargs[arg] = provider.pop()
 
-<<<<<<< HEAD
-        print("kwargs",kwargs)
-        return fcn(db=db, user=user, **kwargs)
-=======
+
         try:
             return fcn(db=db, user=user, **kwargs)
         except TypeError as ex:
@@ -106,7 +103,6 @@
                 "message": "Bad inputs passed to API function",
                 "detail": f"{ex}"
             }, 400
->>>>>>> 5e421543
 
     def handleUncaughtExceptions(*args, **kwargs):
         """
