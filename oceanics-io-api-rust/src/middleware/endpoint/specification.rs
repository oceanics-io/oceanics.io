use wasm_bindgen::prelude::*;
use serde::{Deserialize,Serialize};

use crate::authentication::{Authentication, Security};

/**
 * Specification for the request. These data
 * are retrieved from the OpenApi3 spec. 
 */
#[wasm_bindgen]
#[derive(Deserialize, Serialize, Clone)]
pub struct Specification {
    #[wasm_bindgen(skip)]
    pub security: Vec<Security>,
}

#[wasm_bindgen]
impl Specification {
    #[wasm_bindgen(constructor)]
    pub fn new(value: JsValue) -> Self {
        serde_wasm_bindgen::from_value(value).unwrap()
    }

    #[wasm_bindgen(getter)]
    pub fn auth(&self) -> Option<Authentication> {
        self.security.get(0).and_then(
            |some| Some(Authentication::from(some))
        )
    }
}

#[cfg(test)]
mod tests {
    use crate::authentication::Security;
    use super::Specification;

    #[test]
    fn create_specification () {
        let sec = Security{ 
            bearer_auth: Some(Vec::from([])), 
            basic_auth: None
        };
<<<<<<< HEAD
        let specification = Specification {
=======
        let _specification = Specification {
>>>>>>> 66f9a3f9
            security: vec![sec],
        };
    }
}<|MERGE_RESOLUTION|>--- conflicted
+++ resolved
@@ -40,11 +40,7 @@
             bearer_auth: Some(Vec::from([])), 
             basic_auth: None
         };
-<<<<<<< HEAD
-        let specification = Specification {
-=======
         let _specification = Specification {
->>>>>>> 66f9a3f9
             security: vec![sec],
         };
     }
