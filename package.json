--- conflicted
+++ resolved
@@ -30,13 +30,8 @@
     "gatsby-remark-katex": "^3.3.12",
     "gatsby-remark-responsive-iframe": "^2.4.14",
     "gatsby-remark-smartypants": "^2.3.11",
-<<<<<<< HEAD
     "gatsby-source-filesystem": "^2.3.31",
-    "gatsby-transformer-remark": "^2.8.35",
-=======
-    "gatsby-source-filesystem": "^2.3.30",
     "gatsby-transformer-remark": "^2.8.36",
->>>>>>> 4bc618d1
     "gatsby-transformer-sharp": "^2.5.15",
     "katex": "^0.12.0",
     "mapbox-gl": "^1.5.0",
