{
  "name": "oceanics.io",
  "private": false,
  "description": "Situational awareness for a changing ocean",
  "version": "0.2.0",
  "author": "Oceanicsdotio <business@oceanics.io>",
  "dependencies": {
    "@apidevtools/swagger-parser": "^10.0.2",
    "@babel/core": "^7.12.3",
    "@babel/plugin-syntax-import-meta": "^7.10.1",
    "@mdx-js/mdx": "^1.6.21",
    "@mdx-js/react": "^1.6.21",
    "@wasm-tool/wasm-pack-plugin": "^1.3.1",
    "aws-sdk": "^2.814.0",
    "babel-plugin-styled-components": "^1.12.0",
    "babel-plugin-syntax-dynamic-import": "^6.18.0",
    "babel-preset-gatsby": "^0.8.0",
    "gatsby": "^2.27.4",
    "gatsby-cli": "^2.18.0",
    "gatsby-image": "^2.6.0",
<<<<<<< HEAD
    "gatsby-link": "^2.7.0",
=======
    "gatsby-link": "^2.10.0",
>>>>>>> 1a02f919
    "gatsby-plugin-create-client-paths": "^2.8.0",
    "gatsby-plugin-manifest": "^2.8.0",
    "gatsby-plugin-mdx": "^1.9.0",
    "gatsby-plugin-offline": "^3.4.0",
    "gatsby-plugin-react-helmet": "^3.6.0",
    "gatsby-plugin-sharp": "2.10.0",
    "gatsby-react-router-scroll": "^3.6.0",
    "gatsby-plugin-styled-components": "^3.8.0",
    "gatsby-remark-copy-linked-files": "^2.6.0",
    "gatsby-remark-images": "^3.7.1",
    "gatsby-remark-katex": "^3.3.14",
    "gatsby-remark-prismjs": "^3.5.16",
    "gatsby-remark-responsive-iframe": "^2.5.0",
    "gatsby-remark-smartypants": "^2.4.0",
    "gatsby-source-filesystem": "^2.3.35",
    "gatsby-transformer-remark": "2.15.0",
    "gatsby-transformer-sharp": "^2.7.0",
    "gatsby-transformer-yaml-full": "^0.3.4",
    "katex": "^0.12.0",
    "mapbox-gl": "^1.5.0",
    "netcdfjs": "^1.0.0",
    "pdfjs-dist": "^2.5.207",
    "pg": "^8.5.1",
    "pluralize": "^8.0.0",
    "prismjs": "^1.23.0",
    "prop-types": "^15.7.2",
    "react": "16.14.0",
    "react-dom": "^16.13.1",
    "react-helmet": "^6.1.0",
    "react-is": "^17.0.1",
    "react-router-dom": "^5.2.0",
    "react-typography": "^0.16.19",
    "remark-parse": "^9.0.0",
    "styled-components": "^5.1.1",
    "typography": "^0.16.19",
    "uuid": "^8.3.1",
    "xmldom": "^0.4.0",
    "yaml": "^1.10.0"
  },
  "devDependencies": {
    "@storybook/addon-actions": "^6.0.28",
    "@storybook/addon-docs": "^6.1.15",
    "@storybook/addon-essentials": "^6.0.28",
    "@storybook/addon-links": "^6.1.2",
    "@storybook/react": "^6.1.11",
    "babel-loader": "^8.2.1",
    "eslint": "^7.13.0",
    "eslint-plugin-react-hooks": "^4.2.0",
    "gatsby-plugin-workerize-loader": "^1.5.0",
    "netlify-lambda": "^2.0.2",
    "prettier": "^2.2.1"
  },
  "homepage": "https://www.oceanics.io",
  "keywords": [
    "aquaculture",
    "ocean data",
    "water quality",
    "remote sensing",
    "simulation",
    "web assembly",
    "Maine"
  ],
  "license": "MIT",
  "main": "n/a",
  "repository": {
    "type": "git",
    "url": "git+https://github.com/oceanicsdotio/oceanics.io.git"
  },
  "scripts": {
    "build": "GATSBY_EXPERIMENTAL_PAGE_BUILD_ON_DATA_CHANGES=true gatsby build --log-pages",
    "develop": "GATSBY_GRAPHQL_IDE=playground gatsby develop",
    "develop-no-cache": "rm -rf .cache && GATSBY_GRAPHQL_IDE=playground gatsby develop",
    "serve": "gatsby serve",
    "clean": "gatsby clean",
    "cargo-doc": "cargo doc --no-deps --document-private-items --open",
    "compile": "wasm-pack build --out-dir src/wasm --dev --target bundler --no-typescript && rm src/wasm/.gitignore",
    "compile:node": "wasm-pack build --out-dir src/wasm/node --target nodejs --no-typescript && rm src/wasm/node/.gitignore",
    "start:fcns": "netlify-lambda serve functions -c ./webpack.config.js",
    "build:fcns": "netlify-lambda build functions -c ./webpack.config.js",
    "storybook": "start-storybook -p 6006 --no-dll",
    "build-storybook": "build-storybook --no-dll"
  },
  "proxy": {
    "/.netlify/functions": {
      "target": "http://localhost:9000",
      "pathRewrite": {
        "^/\\.netlify/functions": ""
      }
    }
  }
}<|MERGE_RESOLUTION|>--- conflicted
+++ resolved
@@ -18,11 +18,7 @@
     "gatsby": "^2.27.4",
     "gatsby-cli": "^2.18.0",
     "gatsby-image": "^2.6.0",
-<<<<<<< HEAD
-    "gatsby-link": "^2.7.0",
-=======
     "gatsby-link": "^2.10.0",
->>>>>>> 1a02f919
     "gatsby-plugin-create-client-paths": "^2.8.0",
     "gatsby-plugin-manifest": "^2.8.0",
     "gatsby-plugin-mdx": "^1.9.0",
