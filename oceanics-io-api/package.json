{
    "name": "oceanics-io-api",
    "version": "1.0.0",
    "description": "Backend services",
    "keywords": [
        "ocean data",
        "water quality",
        "remote sensing",
        "simulation",
        "web assembly"
    ],
    "author": "Oceanicsdotio LLC  <business@oceanics.io>",
    "license": "MIT",
    "main": "n/a",
    "engines": {
        "node": "18"
    },
    "type": "module",
    "dependencies": {
        "@logtail/node": "^0.1.12",
        "@netlify/functions": "^1.2.0",
        "ajv": "^8.10.0",
        "ajv-formats": "^2.1.1",
<<<<<<< HEAD
        "apollo-server-lambda": "3.10.3",
        "aws-sdk": "^2.1202.0",
        "js-yaml": "^4.1.0",
        "jsonwebtoken": "^8.5.1",
        "neo4j-driver": "^4.4.6",
        "oceanics-io-api-wasm": "*",
        "stripe": "^10.5.0"
    },
    "devDependencies": {
        "@babel/core": "^7.18.10",
        "@babel/preset-env": "^7.18.10",
        "@babel/preset-typescript": "^7.18.6",
        "@types/btoa": "^1.2.3",
        "@types/jest": "^29.0.0",
=======
        "aws-sdk": "^2.1494.0",
        "js-yaml": "^4.1.0",
        "jsonwebtoken": "^9.0.2",
        "neo4j-driver": "^5.14.0",
        "oceanics-io-api-wasm": "*"
    },
    "devDependencies": {
        "@babel/core": "^7.23.3",
        "@babel/preset-env": "^7.23.3",
        "@babel/preset-typescript": "^7.23.3",
        "@types/jest": "^29.5.11",
>>>>>>> 08073977
        "@types/jsonwebtoken": "^8.5.6",
        "babel-jest": "^29.7.0",
        "btoa": "^1.2.1",
        "gray-matter": "^4.0.3",
        "jest": "^29.7.0",
        "node-fetch": "^3.3.2",
        "typescript": "^5.3.2",
        "yaml": "^2.3.4"
    },
    "babel": {
        "presets": [
            [
                "@babel/preset-env",
                {
                    "targets": {
                        "node": "current"
                    }
                }
            ],
            "@babel/preset-typescript"
        ]
    }
}<|MERGE_RESOLUTION|>--- conflicted
+++ resolved
@@ -21,22 +21,6 @@
         "@netlify/functions": "^1.2.0",
         "ajv": "^8.10.0",
         "ajv-formats": "^2.1.1",
-<<<<<<< HEAD
-        "apollo-server-lambda": "3.10.3",
-        "aws-sdk": "^2.1202.0",
-        "js-yaml": "^4.1.0",
-        "jsonwebtoken": "^8.5.1",
-        "neo4j-driver": "^4.4.6",
-        "oceanics-io-api-wasm": "*",
-        "stripe": "^10.5.0"
-    },
-    "devDependencies": {
-        "@babel/core": "^7.18.10",
-        "@babel/preset-env": "^7.18.10",
-        "@babel/preset-typescript": "^7.18.6",
-        "@types/btoa": "^1.2.3",
-        "@types/jest": "^29.0.0",
-=======
         "aws-sdk": "^2.1494.0",
         "js-yaml": "^4.1.0",
         "jsonwebtoken": "^9.0.2",
@@ -48,7 +32,6 @@
         "@babel/preset-env": "^7.23.3",
         "@babel/preset-typescript": "^7.23.3",
         "@types/jest": "^29.5.11",
->>>>>>> 08073977
         "@types/jsonwebtoken": "^8.5.6",
         "babel-jest": "^29.7.0",
         "btoa": "^1.2.1",
